--- conflicted
+++ resolved
@@ -120,13 +120,7 @@
 
   // Ensure default values for mode and src
   configTemplate.mode = searchParams.get("mode") || "manager";
-<<<<<<< HEAD
-  configTemplate.src =
-    searchParams.get("src") ||
-    new URL(decodeURIComponent(scriptElement.src)).origin;
-=======
   configTemplate.src = searchParams.get("src") || "";
->>>>>>> 93a49fd4
 
   return configTemplate;
 };
