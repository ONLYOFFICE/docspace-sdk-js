--- conflicted
+++ resolved
@@ -7,13 +7,6 @@
 importers:
 
   .:
-<<<<<<< HEAD
-    dependencies:
-      pnpm:
-        specifier: ^9.15.4
-        version: 9.15.4
-=======
->>>>>>> a7f44165
     devDependencies:
       '@eslint/js':
         specifier: ^9.15.0
@@ -25,13 +18,8 @@
         specifier: ^22.5.5
         version: 22.10.1
       esbuild:
-<<<<<<< HEAD
-        specifier: ^0.24.0
-        version: 0.24.0
-=======
         specifier: ^0.25.0
         version: 0.25.0
->>>>>>> a7f44165
       esbuild-plugin-tsc:
         specifier: ^0.4.0
         version: 0.4.0(typescript@5.7.2)
@@ -46,11 +34,7 @@
         version: 29.7.0
       ts-jest:
         specifier: ^29.2.5
-<<<<<<< HEAD
-        version: 29.2.5(@babel/core@7.26.0)(@jest/transform@29.7.0)(@jest/types@29.6.3)(babel-jest@29.7.0(@babel/core@7.26.0))(esbuild@0.24.0)(jest@29.7.0(@types/node@22.10.1)(ts-node@10.9.2(@types/node@22.10.1)(typescript@5.7.2)))(typescript@5.7.2)
-=======
         version: 29.2.5(@babel/core@7.26.0)(@jest/transform@29.7.0)(@jest/types@29.6.3)(babel-jest@29.7.0(@babel/core@7.26.0))(esbuild@0.25.0)(jest@29.7.0(@types/node@22.10.1)(ts-node@10.9.2(@types/node@22.10.1)(typescript@5.7.2)))(typescript@5.7.2)
->>>>>>> a7f44165
       ts-node:
         specifier: ^10.9.2
         version: 10.9.2(@types/node@22.10.1)(typescript@5.7.2)
@@ -58,13 +42,8 @@
         specifier: ^2.8.0
         version: 2.8.1
       typedoc:
-<<<<<<< HEAD
-        specifier: ^0.27.1
-        version: 0.27.1(typescript@5.7.2)
-=======
         specifier: 0.27.5
         version: 0.27.5(typescript@5.7.2)
->>>>>>> a7f44165
       typescript:
         specifier: ^5.6.2
         version: 5.7.2
@@ -243,197 +222,108 @@
     resolution: {integrity: sha512-IchNf6dN4tHoMFIn/7OE8LWZ19Y6q/67Bmf6vnGREv8RSbBVb9LPJxEcnwrcwX6ixSvaiGoomAUvu4YSxXrVgw==}
     engines: {node: '>=12'}
 
-<<<<<<< HEAD
-  '@esbuild/aix-ppc64@0.24.0':
-    resolution: {integrity: sha512-WtKdFM7ls47zkKHFVzMz8opM7LkcsIp9amDUBIAWirg70RM71WRSjdILPsY5Uv1D42ZpUfaPILDlfactHgsRkw==}
-=======
   '@esbuild/aix-ppc64@0.25.0':
     resolution: {integrity: sha512-O7vun9Sf8DFjH2UtqK8Ku3LkquL9SZL8OLY1T5NZkA34+wG3OQF7cl4Ql8vdNzM6fzBbYfLaiRLIOZ+2FOCgBQ==}
->>>>>>> a7f44165
     engines: {node: '>=18'}
     cpu: [ppc64]
     os: [aix]
 
-<<<<<<< HEAD
-  '@esbuild/android-arm64@0.24.0':
-    resolution: {integrity: sha512-Vsm497xFM7tTIPYK9bNTYJyF/lsP590Qc1WxJdlB6ljCbdZKU9SY8i7+Iin4kyhV/KV5J2rOKsBQbB77Ab7L/w==}
-=======
   '@esbuild/android-arm64@0.25.0':
     resolution: {integrity: sha512-grvv8WncGjDSyUBjN9yHXNt+cq0snxXbDxy5pJtzMKGmmpPxeAmAhWxXI+01lU5rwZomDgD3kJwulEnhTRUd6g==}
->>>>>>> a7f44165
     engines: {node: '>=18'}
     cpu: [arm64]
     os: [android]
 
-<<<<<<< HEAD
-  '@esbuild/android-arm@0.24.0':
-    resolution: {integrity: sha512-arAtTPo76fJ/ICkXWetLCc9EwEHKaeya4vMrReVlEIUCAUncH7M4bhMQ+M9Vf+FFOZJdTNMXNBrWwW+OXWpSew==}
-=======
   '@esbuild/android-arm@0.25.0':
     resolution: {integrity: sha512-PTyWCYYiU0+1eJKmw21lWtC+d08JDZPQ5g+kFyxP0V+es6VPPSUhM6zk8iImp2jbV6GwjX4pap0JFbUQN65X1g==}
->>>>>>> a7f44165
     engines: {node: '>=18'}
     cpu: [arm]
     os: [android]
 
-<<<<<<< HEAD
-  '@esbuild/android-x64@0.24.0':
-    resolution: {integrity: sha512-t8GrvnFkiIY7pa7mMgJd7p8p8qqYIz1NYiAoKc75Zyv73L3DZW++oYMSHPRarcotTKuSs6m3hTOa5CKHaS02TQ==}
-=======
   '@esbuild/android-x64@0.25.0':
     resolution: {integrity: sha512-m/ix7SfKG5buCnxasr52+LI78SQ+wgdENi9CqyCXwjVR2X4Jkz+BpC3le3AoBPYTC9NHklwngVXvbJ9/Akhrfg==}
->>>>>>> a7f44165
     engines: {node: '>=18'}
     cpu: [x64]
     os: [android]
 
-<<<<<<< HEAD
-  '@esbuild/darwin-arm64@0.24.0':
-    resolution: {integrity: sha512-CKyDpRbK1hXwv79soeTJNHb5EiG6ct3efd/FTPdzOWdbZZfGhpbcqIpiD0+vwmpu0wTIL97ZRPZu8vUt46nBSw==}
-=======
   '@esbuild/darwin-arm64@0.25.0':
     resolution: {integrity: sha512-mVwdUb5SRkPayVadIOI78K7aAnPamoeFR2bT5nszFUZ9P8UpK4ratOdYbZZXYSqPKMHfS1wdHCJk1P1EZpRdvw==}
->>>>>>> a7f44165
     engines: {node: '>=18'}
     cpu: [arm64]
     os: [darwin]
 
-<<<<<<< HEAD
-  '@esbuild/darwin-x64@0.24.0':
-    resolution: {integrity: sha512-rgtz6flkVkh58od4PwTRqxbKH9cOjaXCMZgWD905JOzjFKW+7EiUObfd/Kav+A6Gyud6WZk9w+xu6QLytdi2OA==}
-=======
   '@esbuild/darwin-x64@0.25.0':
     resolution: {integrity: sha512-DgDaYsPWFTS4S3nWpFcMn/33ZZwAAeAFKNHNa1QN0rI4pUjgqf0f7ONmXf6d22tqTY+H9FNdgeaAa+YIFUn2Rg==}
->>>>>>> a7f44165
     engines: {node: '>=18'}
     cpu: [x64]
     os: [darwin]
 
-<<<<<<< HEAD
-  '@esbuild/freebsd-arm64@0.24.0':
-    resolution: {integrity: sha512-6Mtdq5nHggwfDNLAHkPlyLBpE5L6hwsuXZX8XNmHno9JuL2+bg2BX5tRkwjyfn6sKbxZTq68suOjgWqCicvPXA==}
-=======
   '@esbuild/freebsd-arm64@0.25.0':
     resolution: {integrity: sha512-VN4ocxy6dxefN1MepBx/iD1dH5K8qNtNe227I0mnTRjry8tj5MRk4zprLEdG8WPyAPb93/e4pSgi1SoHdgOa4w==}
->>>>>>> a7f44165
     engines: {node: '>=18'}
     cpu: [arm64]
     os: [freebsd]
 
-<<<<<<< HEAD
-  '@esbuild/freebsd-x64@0.24.0':
-    resolution: {integrity: sha512-D3H+xh3/zphoX8ck4S2RxKR6gHlHDXXzOf6f/9dbFt/NRBDIE33+cVa49Kil4WUjxMGW0ZIYBYtaGCa2+OsQwQ==}
-=======
   '@esbuild/freebsd-x64@0.25.0':
     resolution: {integrity: sha512-mrSgt7lCh07FY+hDD1TxiTyIHyttn6vnjesnPoVDNmDfOmggTLXRv8Id5fNZey1gl/V2dyVK1VXXqVsQIiAk+A==}
->>>>>>> a7f44165
     engines: {node: '>=18'}
     cpu: [x64]
     os: [freebsd]
 
-<<<<<<< HEAD
-  '@esbuild/linux-arm64@0.24.0':
-    resolution: {integrity: sha512-TDijPXTOeE3eaMkRYpcy3LarIg13dS9wWHRdwYRnzlwlA370rNdZqbcp0WTyyV/k2zSxfko52+C7jU5F9Tfj1g==}
-=======
   '@esbuild/linux-arm64@0.25.0':
     resolution: {integrity: sha512-9QAQjTWNDM/Vk2bgBl17yWuZxZNQIF0OUUuPZRKoDtqF2k4EtYbpyiG5/Dk7nqeK6kIJWPYldkOcBqjXjrUlmg==}
->>>>>>> a7f44165
     engines: {node: '>=18'}
     cpu: [arm64]
     os: [linux]
 
-<<<<<<< HEAD
-  '@esbuild/linux-arm@0.24.0':
-    resolution: {integrity: sha512-gJKIi2IjRo5G6Glxb8d3DzYXlxdEj2NlkixPsqePSZMhLudqPhtZ4BUrpIuTjJYXxvF9njql+vRjB2oaC9XpBw==}
-=======
   '@esbuild/linux-arm@0.25.0':
     resolution: {integrity: sha512-vkB3IYj2IDo3g9xX7HqhPYxVkNQe8qTK55fraQyTzTX/fxaDtXiEnavv9geOsonh2Fd2RMB+i5cbhu2zMNWJwg==}
->>>>>>> a7f44165
     engines: {node: '>=18'}
     cpu: [arm]
     os: [linux]
 
-<<<<<<< HEAD
-  '@esbuild/linux-ia32@0.24.0':
-    resolution: {integrity: sha512-K40ip1LAcA0byL05TbCQ4yJ4swvnbzHscRmUilrmP9Am7//0UjPreh4lpYzvThT2Quw66MhjG//20mrufm40mA==}
-=======
   '@esbuild/linux-ia32@0.25.0':
     resolution: {integrity: sha512-43ET5bHbphBegyeqLb7I1eYn2P/JYGNmzzdidq/w0T8E2SsYL1U6un2NFROFRg1JZLTzdCoRomg8Rvf9M6W6Gg==}
->>>>>>> a7f44165
     engines: {node: '>=18'}
     cpu: [ia32]
     os: [linux]
 
-<<<<<<< HEAD
-  '@esbuild/linux-loong64@0.24.0':
-    resolution: {integrity: sha512-0mswrYP/9ai+CU0BzBfPMZ8RVm3RGAN/lmOMgW4aFUSOQBjA31UP8Mr6DDhWSuMwj7jaWOT0p0WoZ6jeHhrD7g==}
-=======
   '@esbuild/linux-loong64@0.25.0':
     resolution: {integrity: sha512-fC95c/xyNFueMhClxJmeRIj2yrSMdDfmqJnyOY4ZqsALkDrrKJfIg5NTMSzVBr5YW1jf+l7/cndBfP3MSDpoHw==}
->>>>>>> a7f44165
     engines: {node: '>=18'}
     cpu: [loong64]
     os: [linux]
 
-<<<<<<< HEAD
-  '@esbuild/linux-mips64el@0.24.0':
-    resolution: {integrity: sha512-hIKvXm0/3w/5+RDtCJeXqMZGkI2s4oMUGj3/jM0QzhgIASWrGO5/RlzAzm5nNh/awHE0A19h/CvHQe6FaBNrRA==}
-=======
   '@esbuild/linux-mips64el@0.25.0':
     resolution: {integrity: sha512-nkAMFju7KDW73T1DdH7glcyIptm95a7Le8irTQNO/qtkoyypZAnjchQgooFUDQhNAy4iu08N79W4T4pMBwhPwQ==}
->>>>>>> a7f44165
     engines: {node: '>=18'}
     cpu: [mips64el]
     os: [linux]
 
-<<<<<<< HEAD
-  '@esbuild/linux-ppc64@0.24.0':
-    resolution: {integrity: sha512-HcZh5BNq0aC52UoocJxaKORfFODWXZxtBaaZNuN3PUX3MoDsChsZqopzi5UupRhPHSEHotoiptqikjN/B77mYQ==}
-=======
   '@esbuild/linux-ppc64@0.25.0':
     resolution: {integrity: sha512-NhyOejdhRGS8Iwv+KKR2zTq2PpysF9XqY+Zk77vQHqNbo/PwZCzB5/h7VGuREZm1fixhs4Q/qWRSi5zmAiO4Fw==}
->>>>>>> a7f44165
     engines: {node: '>=18'}
     cpu: [ppc64]
     os: [linux]
 
-<<<<<<< HEAD
-  '@esbuild/linux-riscv64@0.24.0':
-    resolution: {integrity: sha512-bEh7dMn/h3QxeR2KTy1DUszQjUrIHPZKyO6aN1X4BCnhfYhuQqedHaa5MxSQA/06j3GpiIlFGSsy1c7Gf9padw==}
-=======
   '@esbuild/linux-riscv64@0.25.0':
     resolution: {integrity: sha512-5S/rbP5OY+GHLC5qXp1y/Mx//e92L1YDqkiBbO9TQOvuFXM+iDqUNG5XopAnXoRH3FjIUDkeGcY1cgNvnXp/kA==}
->>>>>>> a7f44165
     engines: {node: '>=18'}
     cpu: [riscv64]
     os: [linux]
 
-<<<<<<< HEAD
-  '@esbuild/linux-s390x@0.24.0':
-    resolution: {integrity: sha512-ZcQ6+qRkw1UcZGPyrCiHHkmBaj9SiCD8Oqd556HldP+QlpUIe2Wgn3ehQGVoPOvZvtHm8HPx+bH20c9pvbkX3g==}
-=======
   '@esbuild/linux-s390x@0.25.0':
     resolution: {integrity: sha512-XM2BFsEBz0Fw37V0zU4CXfcfuACMrppsMFKdYY2WuTS3yi8O1nFOhil/xhKTmE1nPmVyvQJjJivgDT+xh8pXJA==}
->>>>>>> a7f44165
     engines: {node: '>=18'}
     cpu: [s390x]
     os: [linux]
 
-<<<<<<< HEAD
-  '@esbuild/linux-x64@0.24.0':
-    resolution: {integrity: sha512-vbutsFqQ+foy3wSSbmjBXXIJ6PL3scghJoM8zCL142cGaZKAdCZHyf+Bpu/MmX9zT9Q0zFBVKb36Ma5Fzfa8xA==}
-=======
   '@esbuild/linux-x64@0.25.0':
     resolution: {integrity: sha512-9yl91rHw/cpwMCNytUDxwj2XjFpxML0y9HAOH9pNVQDpQrBxHy01Dx+vaMu0N1CKa/RzBD2hB4u//nfc+Sd3Cw==}
->>>>>>> a7f44165
     engines: {node: '>=18'}
     cpu: [x64]
     os: [linux]
 
-<<<<<<< HEAD
-  '@esbuild/netbsd-x64@0.24.0':
-    resolution: {integrity: sha512-hjQ0R/ulkO8fCYFsG0FZoH+pWgTTDreqpqY7UnQntnaKv95uP5iW3+dChxnx7C3trQQU40S+OgWhUVwCjVFLvg==}
-=======
   '@esbuild/netbsd-arm64@0.25.0':
     resolution: {integrity: sha512-RuG4PSMPFfrkH6UwCAqBzauBWTygTvb1nxWasEJooGSJ/NwRw7b2HOwyRTQIU97Hq37l3npXoZGYMy3b3xYvPw==}
     engines: {node: '>=18'}
@@ -442,73 +332,42 @@
 
   '@esbuild/netbsd-x64@0.25.0':
     resolution: {integrity: sha512-jl+qisSB5jk01N5f7sPCsBENCOlPiS/xptD5yxOx2oqQfyourJwIKLRA2yqWdifj3owQZCL2sn6o08dBzZGQzA==}
->>>>>>> a7f44165
     engines: {node: '>=18'}
     cpu: [x64]
     os: [netbsd]
 
-<<<<<<< HEAD
-  '@esbuild/openbsd-arm64@0.24.0':
-    resolution: {integrity: sha512-MD9uzzkPQbYehwcN583yx3Tu5M8EIoTD+tUgKF982WYL9Pf5rKy9ltgD0eUgs8pvKnmizxjXZyLt0z6DC3rRXg==}
-=======
   '@esbuild/openbsd-arm64@0.25.0':
     resolution: {integrity: sha512-21sUNbq2r84YE+SJDfaQRvdgznTD8Xc0oc3p3iW/a1EVWeNj/SdUCbm5U0itZPQYRuRTW20fPMWMpcrciH2EJw==}
->>>>>>> a7f44165
     engines: {node: '>=18'}
     cpu: [arm64]
     os: [openbsd]
 
-<<<<<<< HEAD
-  '@esbuild/openbsd-x64@0.24.0':
-    resolution: {integrity: sha512-4ir0aY1NGUhIC1hdoCzr1+5b43mw99uNwVzhIq1OY3QcEwPDO3B7WNXBzaKY5Nsf1+N11i1eOfFcq+D/gOS15Q==}
-=======
   '@esbuild/openbsd-x64@0.25.0':
     resolution: {integrity: sha512-2gwwriSMPcCFRlPlKx3zLQhfN/2WjJ2NSlg5TKLQOJdV0mSxIcYNTMhk3H3ulL/cak+Xj0lY1Ym9ysDV1igceg==}
->>>>>>> a7f44165
     engines: {node: '>=18'}
     cpu: [x64]
     os: [openbsd]
 
-<<<<<<< HEAD
-  '@esbuild/sunos-x64@0.24.0':
-    resolution: {integrity: sha512-jVzdzsbM5xrotH+W5f1s+JtUy1UWgjU0Cf4wMvffTB8m6wP5/kx0KiaLHlbJO+dMgtxKV8RQ/JvtlFcdZ1zCPA==}
-=======
   '@esbuild/sunos-x64@0.25.0':
     resolution: {integrity: sha512-bxI7ThgLzPrPz484/S9jLlvUAHYMzy6I0XiU1ZMeAEOBcS0VePBFxh1JjTQt3Xiat5b6Oh4x7UC7IwKQKIJRIg==}
->>>>>>> a7f44165
     engines: {node: '>=18'}
     cpu: [x64]
     os: [sunos]
 
-<<<<<<< HEAD
-  '@esbuild/win32-arm64@0.24.0':
-    resolution: {integrity: sha512-iKc8GAslzRpBytO2/aN3d2yb2z8XTVfNV0PjGlCxKo5SgWmNXx82I/Q3aG1tFfS+A2igVCY97TJ8tnYwpUWLCA==}
-=======
   '@esbuild/win32-arm64@0.25.0':
     resolution: {integrity: sha512-ZUAc2YK6JW89xTbXvftxdnYy3m4iHIkDtK3CLce8wg8M2L+YZhIvO1DKpxrd0Yr59AeNNkTiic9YLf6FTtXWMw==}
->>>>>>> a7f44165
     engines: {node: '>=18'}
     cpu: [arm64]
     os: [win32]
 
-<<<<<<< HEAD
-  '@esbuild/win32-ia32@0.24.0':
-    resolution: {integrity: sha512-vQW36KZolfIudCcTnaTpmLQ24Ha1RjygBo39/aLkM2kmjkWmZGEJ5Gn9l5/7tzXA42QGIoWbICfg6KLLkIw6yw==}
-=======
   '@esbuild/win32-ia32@0.25.0':
     resolution: {integrity: sha512-eSNxISBu8XweVEWG31/JzjkIGbGIJN/TrRoiSVZwZ6pkC6VX4Im/WV2cz559/TXLcYbcrDN8JtKgd9DJVIo8GA==}
->>>>>>> a7f44165
     engines: {node: '>=18'}
     cpu: [ia32]
     os: [win32]
 
-<<<<<<< HEAD
-  '@esbuild/win32-x64@0.24.0':
-    resolution: {integrity: sha512-7IAFPrjSQIJrGsK6flwg7NFmwBoSTyF3rl7If0hNUFQU4ilTsEPL6GuMuU9BfIWVVGuRnuIidkSMC+c0Otu8IA==}
-=======
   '@esbuild/win32-x64@0.25.0':
     resolution: {integrity: sha512-ZENoHJBxA20C2zFzh6AI4fT6RraMzjYw4xKWemRTRmRVtN9c5DcH9r/f2ihEkMjOW5eGgrwCslG/+Y/3bL+DHQ==}
->>>>>>> a7f44165
     engines: {node: '>=18'}
     cpu: [x64]
     os: [win32]
@@ -547,13 +406,8 @@
     resolution: {integrity: sha512-2b/g5hRmpbb1o4GnTZax9N9m0FXzz9OV42ZzI4rDDMDuHUqigAiQCEWChBWCY4ztAGVRjoWT19v0yMmc5/L5kA==}
     engines: {node: ^18.18.0 || ^20.9.0 || >=21.1.0}
 
-<<<<<<< HEAD
-  '@gerrit0/mini-shiki@1.23.2':
-    resolution: {integrity: sha512-6e/41ZAilc2iE4n0bxxMSvzrt1dy2MSa9lSdd2M5lcTDlrzcau+FucIEDrG+xF1dPou/a093tm1t4HPTSI4g1w==}
-=======
   '@gerrit0/mini-shiki@1.26.1':
     resolution: {integrity: sha512-gHFUvv9f1fU2Piou/5Y7Sx5moYxcERbC7CXc6rkDLQTUBg5Dgg9L4u29/nHqfoQ3Y9R0h0BcOhd14uOEZIBP7Q==}
->>>>>>> a7f44165
 
   '@humanfs/core@0.19.1':
     resolution: {integrity: sha512-5DyQ4+1JEUzejeK1JGICcideyfUbGixgS9jNgex5nqkW+cY7WZhxBigmieN5Qnw9ZosSNVC9KQKyb+GUaGyKUA==}
@@ -682,16 +536,6 @@
     resolution: {integrity: sha512-oGB+UxlgWcgQkgwo8GcEGwemoTFt3FIO9ababBmaGwXIoBKZ+GTy0pP185beGg7Llih/NSHSV2XAs1lnznocSg==}
     engines: {node: '>= 8'}
 
-<<<<<<< HEAD
-  '@shikijs/engine-oniguruma@1.24.0':
-    resolution: {integrity: sha512-Eua0qNOL73Y82lGA4GF5P+G2+VXX9XnuUxkiUuwcxQPH4wom+tE39kZpBFXfUuwNYxHSkrSxpB1p4kyRW0moSg==}
-
-  '@shikijs/types@1.24.0':
-    resolution: {integrity: sha512-aptbEuq1Pk88DMlCe+FzXNnBZ17LCiLIGWAeCWhoFDzia5Q5Krx3DgnULLiouSdd6+LUM39XwXGppqYE0Ghtug==}
-
-  '@shikijs/vscode-textmate@9.3.0':
-    resolution: {integrity: sha512-jn7/7ky30idSkd/O5yDBfAnVt+JJpepofP/POZ1iMOxK59cOfqIgg/Dj0eFsjOTMw+4ycJN0uhZH/Eb0bs/EUA==}
-=======
   '@shikijs/engine-oniguruma@1.26.1':
     resolution: {integrity: sha512-F5XuxN1HljLuvfXv7d+mlTkV7XukC1cawdtOo+7pKgPD83CAB1Sf8uHqP3PK0u7njFH0ZhoXE1r+0JzEgAQ+kg==}
 
@@ -700,7 +544,6 @@
 
   '@shikijs/vscode-textmate@10.0.1':
     resolution: {integrity: sha512-fTIQwLF+Qhuws31iw7Ncl1R3HUDtGwIipiJ9iU+UsDUwMhegFcQKQHd51nZjb7CArq0MvON8rbgCGQYWHUKAdg==}
->>>>>>> a7f44165
 
   '@sinclair/typebox@0.27.8':
     resolution: {integrity: sha512-+Fj43pSMwJs4KRrH/938Uf+uAELIgVBmQzg/q1YG10djyfA3TnrU8N8XzqCh/okZdszqBQTZf96idMfE5lnwTA==}
@@ -1121,13 +964,8 @@
     peerDependencies:
       typescript: ^4.0.0 || ^5.0.0
 
-<<<<<<< HEAD
-  esbuild@0.24.0:
-    resolution: {integrity: sha512-FuLPevChGDshgSicjisSooU0cemp/sGXR841D5LHMB7mTVOmsEHcAxaH3irL53+8YDIeVNQEySh4DaYU/iuPqQ==}
-=======
   esbuild@0.25.0:
     resolution: {integrity: sha512-BXq5mqc8ltbaN34cDqWuYKyNhX8D/Z0J1xdtdQ8UcIIIyJyz+ZMKUt58tF3SrZ85jcfN/PZYhjR5uDQAYNVbuw==}
->>>>>>> a7f44165
     engines: {node: '>=18'}
     hasBin: true
 
@@ -1797,14 +1635,6 @@
     resolution: {integrity: sha512-HRDzbaKjC+AOWVXxAU/x54COGeIv9eb+6CkDSQoNTt4XyWoIJvuPsXizxu/Fr23EiekbtZwmh1IcIG/l/a10GQ==}
     engines: {node: '>=8'}
 
-<<<<<<< HEAD
-  pnpm@9.15.4:
-    resolution: {integrity: sha512-stwg4vxys+GISEWbNzWaMgZGY+VielHkx0ssKd2OjgSRSDw6u0B4nP1Xi/Ni+2uoJhsF8Dh9dnku1uI+o7G2oA==}
-    engines: {node: '>=18.12'}
-    hasBin: true
-
-=======
->>>>>>> a7f44165
   prelude-ls@1.2.1:
     resolution: {integrity: sha512-vkcDPrRZo1QZLbn5RLGPpg/WmIQ65qoWWhcGKf/b5eplkkarX0m9z8ppCat4mlOqUsWpyNuYgO3VRyrYHSzX5g==}
     engines: {node: '>= 0.8.0'}
@@ -2043,13 +1873,8 @@
     resolution: {integrity: sha512-t0rzBq87m3fVcduHDUFhKmyyX+9eo6WQjZvf51Ea/M0Q7+T374Jp1aUiyUl0GKxp8M/OETVHSDvmkyPgvX+X2w==}
     engines: {node: '>=10'}
 
-<<<<<<< HEAD
-  typedoc@0.27.1:
-    resolution: {integrity: sha512-cbFtNFpkCtHAHRvMnCDdtM2+xhO2uiJAcw4ooLmVMuaY9yLJswKvi6wOwPZgTnKKnm/HKpO/Ub6DVk4KRf/vRg==}
-=======
   typedoc@0.27.5:
     resolution: {integrity: sha512-x+fhKJtTg4ozXwKayh/ek4wxZQI/+2hmZUdO2i2NGDBRUflDble70z+ewHod3d4gRpXSO6fnlnjbDTnJk7HlkQ==}
->>>>>>> a7f44165
     engines: {node: '>= 18'}
     hasBin: true
     peerDependencies:
@@ -2168,13 +1993,8 @@
   yallist@3.1.1:
     resolution: {integrity: sha512-a4UGQaWPH59mOXUYnAG2ewncQS4i4F43Tv3JoAM+s2VDAmS9NsK8GpDMLrCHPksFT7h3K6TOoUNn2pb7RoXx4g==}
 
-<<<<<<< HEAD
-  yaml@2.6.1:
-    resolution: {integrity: sha512-7r0XPzioN/Q9kXBro/XPnA6kznR73DHq+GXh5ON7ZozRO6aMjbmiBuKste2wslTFkC5d1dw0GooOCepZXJ2SAg==}
-=======
   yaml@2.7.0:
     resolution: {integrity: sha512-+hSoy/QHluxmC9kCIJyL/uyFmLmc+e5CFR5Wa+bpIhIj85LVb9ZH2nVnqrHoSvKogwODv0ClqZkmiSSaIH5LTA==}
->>>>>>> a7f44165
     engines: {node: '>= 14'}
     hasBin: true
 
@@ -2392,78 +2212,6 @@
     dependencies:
       '@jridgewell/trace-mapping': 0.3.9
 
-<<<<<<< HEAD
-  '@esbuild/aix-ppc64@0.24.0':
-    optional: true
-
-  '@esbuild/android-arm64@0.24.0':
-    optional: true
-
-  '@esbuild/android-arm@0.24.0':
-    optional: true
-
-  '@esbuild/android-x64@0.24.0':
-    optional: true
-
-  '@esbuild/darwin-arm64@0.24.0':
-    optional: true
-
-  '@esbuild/darwin-x64@0.24.0':
-    optional: true
-
-  '@esbuild/freebsd-arm64@0.24.0':
-    optional: true
-
-  '@esbuild/freebsd-x64@0.24.0':
-    optional: true
-
-  '@esbuild/linux-arm64@0.24.0':
-    optional: true
-
-  '@esbuild/linux-arm@0.24.0':
-    optional: true
-
-  '@esbuild/linux-ia32@0.24.0':
-    optional: true
-
-  '@esbuild/linux-loong64@0.24.0':
-    optional: true
-
-  '@esbuild/linux-mips64el@0.24.0':
-    optional: true
-
-  '@esbuild/linux-ppc64@0.24.0':
-    optional: true
-
-  '@esbuild/linux-riscv64@0.24.0':
-    optional: true
-
-  '@esbuild/linux-s390x@0.24.0':
-    optional: true
-
-  '@esbuild/linux-x64@0.24.0':
-    optional: true
-
-  '@esbuild/netbsd-x64@0.24.0':
-    optional: true
-
-  '@esbuild/openbsd-arm64@0.24.0':
-    optional: true
-
-  '@esbuild/openbsd-x64@0.24.0':
-    optional: true
-
-  '@esbuild/sunos-x64@0.24.0':
-    optional: true
-
-  '@esbuild/win32-arm64@0.24.0':
-    optional: true
-
-  '@esbuild/win32-ia32@0.24.0':
-    optional: true
-
-  '@esbuild/win32-x64@0.24.0':
-=======
   '@esbuild/aix-ppc64@0.25.0':
     optional: true
 
@@ -2537,7 +2285,6 @@
     optional: true
 
   '@esbuild/win32-x64@0.25.0':
->>>>>>> a7f44165
     optional: true
 
   '@eslint-community/eslint-utils@4.4.1(eslint@9.15.0)':
@@ -2579,19 +2326,11 @@
     dependencies:
       levn: 0.4.1
 
-<<<<<<< HEAD
-  '@gerrit0/mini-shiki@1.23.2':
-    dependencies:
-      '@shikijs/engine-oniguruma': 1.24.0
-      '@shikijs/types': 1.24.0
-      '@shikijs/vscode-textmate': 9.3.0
-=======
   '@gerrit0/mini-shiki@1.26.1':
     dependencies:
       '@shikijs/engine-oniguruma': 1.26.1
       '@shikijs/types': 1.26.1
       '@shikijs/vscode-textmate': 10.0.1
->>>>>>> a7f44165
 
   '@humanfs/core@0.19.1': {}
 
@@ -2812,30 +2551,17 @@
       '@nodelib/fs.scandir': 2.1.5
       fastq: 1.17.1
 
-<<<<<<< HEAD
-  '@shikijs/engine-oniguruma@1.24.0':
-    dependencies:
-      '@shikijs/types': 1.24.0
-      '@shikijs/vscode-textmate': 9.3.0
-
-  '@shikijs/types@1.24.0':
-=======
   '@shikijs/engine-oniguruma@1.26.1':
     dependencies:
       '@shikijs/types': 1.26.1
       '@shikijs/vscode-textmate': 10.0.1
 
   '@shikijs/types@1.26.1':
->>>>>>> a7f44165
     dependencies:
       '@shikijs/vscode-textmate': 10.0.1
       '@types/hast': 3.0.4
 
-<<<<<<< HEAD
-  '@shikijs/vscode-textmate@9.3.0': {}
-=======
   '@shikijs/vscode-textmate@10.0.1': {}
->>>>>>> a7f44165
 
   '@sinclair/typebox@0.27.8': {}
 
@@ -3280,34 +3006,6 @@
       strip-comments: 2.0.1
       typescript: 5.7.2
 
-<<<<<<< HEAD
-  esbuild@0.24.0:
-    optionalDependencies:
-      '@esbuild/aix-ppc64': 0.24.0
-      '@esbuild/android-arm': 0.24.0
-      '@esbuild/android-arm64': 0.24.0
-      '@esbuild/android-x64': 0.24.0
-      '@esbuild/darwin-arm64': 0.24.0
-      '@esbuild/darwin-x64': 0.24.0
-      '@esbuild/freebsd-arm64': 0.24.0
-      '@esbuild/freebsd-x64': 0.24.0
-      '@esbuild/linux-arm': 0.24.0
-      '@esbuild/linux-arm64': 0.24.0
-      '@esbuild/linux-ia32': 0.24.0
-      '@esbuild/linux-loong64': 0.24.0
-      '@esbuild/linux-mips64el': 0.24.0
-      '@esbuild/linux-ppc64': 0.24.0
-      '@esbuild/linux-riscv64': 0.24.0
-      '@esbuild/linux-s390x': 0.24.0
-      '@esbuild/linux-x64': 0.24.0
-      '@esbuild/netbsd-x64': 0.24.0
-      '@esbuild/openbsd-arm64': 0.24.0
-      '@esbuild/openbsd-x64': 0.24.0
-      '@esbuild/sunos-x64': 0.24.0
-      '@esbuild/win32-arm64': 0.24.0
-      '@esbuild/win32-ia32': 0.24.0
-      '@esbuild/win32-x64': 0.24.0
-=======
   esbuild@0.25.0:
     optionalDependencies:
       '@esbuild/aix-ppc64': 0.25.0
@@ -3335,7 +3033,6 @@
       '@esbuild/win32-arm64': 0.25.0
       '@esbuild/win32-ia32': 0.25.0
       '@esbuild/win32-x64': 0.25.0
->>>>>>> a7f44165
 
   escalade@3.2.0: {}
 
@@ -3430,15 +3127,9 @@
       onetime: 5.1.2
       signal-exit: 3.0.7
       strip-final-newline: 2.0.0
-<<<<<<< HEAD
 
   exit@0.1.2: {}
 
-=======
-
-  exit@0.1.2: {}
-
->>>>>>> a7f44165
   expect@29.7.0:
     dependencies:
       '@jest/expect-utils': 29.7.0
@@ -4221,15 +3912,8 @@
     dependencies:
       find-up: 4.1.0
 
-<<<<<<< HEAD
-  pnpm@9.15.4: {}
-
   prelude-ls@1.2.1: {}
 
-=======
-  prelude-ls@1.2.1: {}
-
->>>>>>> a7f44165
   pretty-format@29.7.0:
     dependencies:
       '@jest/schemas': 29.6.3
@@ -4380,11 +4064,7 @@
     dependencies:
       typescript: 5.7.2
 
-<<<<<<< HEAD
-  ts-jest@29.2.5(@babel/core@7.26.0)(@jest/transform@29.7.0)(@jest/types@29.6.3)(babel-jest@29.7.0(@babel/core@7.26.0))(esbuild@0.24.0)(jest@29.7.0(@types/node@22.10.1)(ts-node@10.9.2(@types/node@22.10.1)(typescript@5.7.2)))(typescript@5.7.2):
-=======
   ts-jest@29.2.5(@babel/core@7.26.0)(@jest/transform@29.7.0)(@jest/types@29.6.3)(babel-jest@29.7.0(@babel/core@7.26.0))(esbuild@0.25.0)(jest@29.7.0(@types/node@22.10.1)(ts-node@10.9.2(@types/node@22.10.1)(typescript@5.7.2)))(typescript@5.7.2):
->>>>>>> a7f44165
     dependencies:
       bs-logger: 0.2.6
       ejs: 3.1.10
@@ -4402,11 +4082,7 @@
       '@jest/transform': 29.7.0
       '@jest/types': 29.6.3
       babel-jest: 29.7.0(@babel/core@7.26.0)
-<<<<<<< HEAD
-      esbuild: 0.24.0
-=======
       esbuild: 0.25.0
->>>>>>> a7f44165
 
   ts-node@10.9.2(@types/node@22.10.1)(typescript@5.7.2):
     dependencies:
@@ -4436,22 +4112,14 @@
 
   type-fest@0.21.3: {}
 
-<<<<<<< HEAD
-  typedoc@0.27.1(typescript@5.7.2):
-=======
   typedoc@0.27.5(typescript@5.7.2):
->>>>>>> a7f44165
     dependencies:
       '@gerrit0/mini-shiki': 1.26.1
       lunr: 2.3.9
       markdown-it: 14.1.0
       minimatch: 9.0.5
       typescript: 5.7.2
-<<<<<<< HEAD
-      yaml: 2.6.1
-=======
       yaml: 2.7.0
->>>>>>> a7f44165
 
   typescript-eslint@8.16.0(eslint@9.15.0)(typescript@5.7.2):
     dependencies:
@@ -4545,11 +4213,7 @@
 
   yallist@3.1.1: {}
 
-<<<<<<< HEAD
-  yaml@2.6.1: {}
-=======
   yaml@2.7.0: {}
->>>>>>> a7f44165
 
   yargs-parser@21.1.1: {}
 
